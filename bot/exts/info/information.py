import colorsys
import logging
import pprint
import textwrap
from collections import Counter, defaultdict
from string import Template
from typing import Any, Mapping, Optional, Tuple, Union

<<<<<<< HEAD
import fuzzywuzzy
from discord import ChannelType, Colour, Embed, Guild, Member, Message, Role, Status, utils
=======
from discord import ChannelType, Colour, Embed, Guild, Message, Role, Status, utils
>>>>>>> 8b1276a0
from discord.abc import GuildChannel
from discord.ext.commands import BucketType, Cog, Context, Paginator, command, group, has_any_role

from bot import constants
from bot.api import ResponseCodeError
from bot.bot import Bot
from bot.converters import FetchedMember
from bot.decorators import in_whitelist
from bot.pagination import LinePaginator
from bot.utils.channel import is_mod_channel
from bot.utils.checks import cooldown_with_role_bypass, has_no_roles_check, in_whitelist_check
from bot.utils.time import time_since

log = logging.getLogger(__name__)

STATUS_EMOTES = {
    Status.offline: constants.Emojis.status_offline,
    Status.dnd: constants.Emojis.status_dnd,
    Status.idle: constants.Emojis.status_idle
}


class Information(Cog):
    """A cog with commands for generating embeds with server info, such as server stats and user info."""

    def __init__(self, bot: Bot):
        self.bot = bot

    @staticmethod
    def role_can_read(channel: GuildChannel, role: Role) -> bool:
        """Return True if `role` can read messages in `channel`."""
        overwrites = channel.overwrites_for(role)
        return overwrites.read_messages is True

    def get_staff_channel_count(self, guild: Guild) -> int:
        """
        Get the number of channels that are staff-only.

        We need to know two things about a channel:
        - Does the @everyone role have explicit read deny permissions?
        - Do staff roles have explicit read allow permissions?

        If the answer to both of these questions is yes, it's a staff channel.
        """
        channel_ids = set()
        for channel in guild.channels:
            if channel.type is ChannelType.category:
                continue

            everyone_can_read = self.role_can_read(channel, guild.default_role)

            for role in constants.STAFF_ROLES:
                role_can_read = self.role_can_read(channel, guild.get_role(role))
                if role_can_read and not everyone_can_read:
                    channel_ids.add(channel.id)
                    break

        return len(channel_ids)

    @staticmethod
    def get_channel_type_counts(guild: Guild) -> str:
        """Return the total amounts of the various types of channels in `guild`."""
        channel_counter = Counter(c.type for c in guild.channels)
        channel_type_list = []
        for channel, count in channel_counter.items():
            channel_type = str(channel).title()
            channel_type_list.append(f"{channel_type} channels: {count}")

        channel_type_list = sorted(channel_type_list)
        return "\n".join(channel_type_list)

    @has_any_role(*constants.STAFF_ROLES)
    @command(name="roles")
    async def roles_info(self, ctx: Context) -> None:
        """Returns a list of all roles and their corresponding IDs."""
        # Sort the roles alphabetically and remove the @everyone role
        roles = sorted(ctx.guild.roles[1:], key=lambda role: role.name)

        # Build a list
        role_list = []
        for role in roles:
            role_list.append(f"`{role.id}` - {role.mention}")

        # Build an embed
        embed = Embed(
            title=f"Role information (Total {len(roles)} role{'s' * (len(role_list) > 1)})",
            colour=Colour.blurple()
        )

        await LinePaginator.paginate(role_list, ctx, embed, empty=False)

    @has_any_role(*constants.STAFF_ROLES)
    @command(name="role")
    async def role_info(self, ctx: Context, *roles: Union[Role, str]) -> None:
        """
        Return information on a role or list of roles.

        To specify multiple roles just add to the arguments, delimit roles with spaces in them using quotation marks.
        """
        parsed_roles = set()
        failed_roles = set()

        all_roles = {role.id: role.name for role in ctx.guild.roles}
        for role_name in roles:
            if isinstance(role_name, Role):
                # Role conversion has already succeeded
                parsed_roles.add(role_name)
                continue

            match = fuzzywuzzy.process.extractOne(
                role_name, all_roles, score_cutoff=80,
                scorer=fuzzywuzzy.fuzz.ratio
            )

            if not match:
                failed_roles.add(role_name)
                continue

            # `match` is a (role name, score, role id) tuple
            role = ctx.guild.get_role(match[2])
            parsed_roles.add(role)

        if failed_roles:
            await ctx.send(f":x: Could not retrieve the following roles: {', '.join(failed_roles)}")

        for role in parsed_roles:
            h, s, v = colorsys.rgb_to_hsv(*role.colour.to_rgb())

            embed = Embed(
                title=f"{role.name} info",
                colour=role.colour,
            )
            embed.add_field(name="ID", value=role.id, inline=True)
            embed.add_field(name="Colour (RGB)", value=f"#{role.colour.value:0>6x}", inline=True)
            embed.add_field(name="Colour (HSV)", value=f"{h:.2f} {s:.2f} {v}", inline=True)
            embed.add_field(name="Member count", value=len(role.members), inline=True)
            embed.add_field(name="Position", value=role.position)
            embed.add_field(name="Permission code", value=role.permissions.value, inline=True)

            await ctx.send(embed=embed)

    @command(name="server", aliases=["server_info", "guild", "guild_info"])
    async def server_info(self, ctx: Context) -> None:
        """Returns an embed full of server information."""
        created = time_since(ctx.guild.created_at, precision="days")
        features = ", ".join(ctx.guild.features)
        region = ctx.guild.region

        roles = len(ctx.guild.roles)
        member_count = ctx.guild.member_count
        channel_counts = self.get_channel_type_counts(ctx.guild)

        # How many of each user status?
        py_invite = await self.bot.fetch_invite(constants.Guild.invite)
        online_presences = py_invite.approximate_presence_count
        offline_presences = py_invite.approximate_member_count - online_presences
        embed = Embed(colour=Colour.blurple())

        # How many staff members and staff channels do we have?
        staff_member_count = len(ctx.guild.get_role(constants.Roles.helpers).members)
        staff_channel_count = self.get_staff_channel_count(ctx.guild)

        # Because channel_counts lacks leading whitespace, it breaks the dedent if it's inserted directly by the
        # f-string. While this is correctly formatted by Discord, it makes unit testing difficult. To keep the
        # formatting without joining a tuple of strings we can use a Template string to insert the already-formatted
        # channel_counts after the dedent is made.
        embed.description = Template(
            textwrap.dedent(f"""
                **Server information**
                Created: {created}
                Voice region: {region}
                Features: {features}

                **Channel counts**
                $channel_counts
                Staff channels: {staff_channel_count}

                **Member counts**
                Members: {member_count:,}
                Staff members: {staff_member_count}
                Roles: {roles}

                **Member statuses**
                {constants.Emojis.status_online} {online_presences:,}
                {constants.Emojis.status_offline} {offline_presences:,}
            """)
        ).substitute({"channel_counts": channel_counts})
        embed.set_thumbnail(url=ctx.guild.icon_url)

        await ctx.send(embed=embed)

    @command(name="user", aliases=["user_info", "member", "member_info"])
    async def user_info(self, ctx: Context, user: FetchedMember = None) -> None:
        """Returns info about a user."""
        if user is None:
            user = ctx.author

        # Do a role check if this is being executed on someone other than the caller
        elif user != ctx.author and await has_no_roles_check(ctx, *constants.MODERATION_ROLES):
            await ctx.send("You may not use this command on users other than yourself.")
            return

        # Will redirect to #bot-commands if it fails.
        if in_whitelist_check(ctx, roles=constants.STAFF_ROLES):
            embed = await self.create_user_embed(ctx, user)
            await ctx.send(embed=embed)

    async def create_user_embed(self, ctx: Context, user: FetchedMember) -> Embed:
        """Creates an embed containing information on the `user`."""
        on_server = bool(ctx.guild.get_member(user.id))

        created = time_since(user.created_at, max_units=3)

        name = str(user)
        if on_server and user.nick:
            name = f"{user.nick} ({name})"

        badges = []

        for badge, is_set in user.public_flags:
            if is_set and (emoji := getattr(constants.Emojis, f"badge_{badge}", None)):
                badges.append(emoji)

        activity = await self.user_messages(user)

        if on_server:
            joined = time_since(user.joined_at, max_units=3)
            roles = ", ".join(role.mention for role in user.roles[1:])
            membership = {"Joined": joined, "Verified": not user.pending, "Roles": roles or None}
            if not is_mod_channel(ctx.channel):
                membership.pop("Verified")

            membership = textwrap.dedent("\n".join([f"{key}: {value}" for key, value in membership.items()]))
        else:
            roles = None
            membership = "The user is not a member of the server"

        fields = [
            (
                "User information",
                textwrap.dedent(f"""
                    Created: {created}
                    Profile: {user.mention}
                    ID: {user.id}
                """).strip()
            ),
            (
                "Member information",
                membership
            ),
        ]

        # Show more verbose output in moderation channels for infractions and nominations
        if is_mod_channel(ctx.channel):
            fields.append(activity)

            fields.append(await self.expanded_user_infraction_counts(user))
            fields.append(await self.user_nomination_counts(user))
        else:
            fields.append(await self.basic_user_infraction_counts(user))

        # Let's build the embed now
        embed = Embed(
            title=name,
            description=" ".join(badges)
        )

        for field_name, field_content in fields:
            embed.add_field(name=field_name, value=field_content, inline=False)

        embed.set_thumbnail(url=user.avatar_url_as(static_format="png"))
        embed.colour = user.top_role.colour if roles else Colour.blurple()

        return embed

    async def basic_user_infraction_counts(self, user: FetchedMember) -> Tuple[str, str]:
        """Gets the total and active infraction counts for the given `member`."""
        infractions = await self.bot.api_client.get(
            'bot/infractions',
            params={
                'hidden': 'False',
                'user__id': str(user.id)
            }
        )

        total_infractions = len(infractions)
        active_infractions = sum(infraction['active'] for infraction in infractions)

        infraction_output = f"Total: {total_infractions}\nActive: {active_infractions}"

        return "Infractions", infraction_output

    async def expanded_user_infraction_counts(self, user: FetchedMember) -> Tuple[str, str]:
        """
        Gets expanded infraction counts for the given `member`.

        The counts will be split by infraction type and the number of active infractions for each type will indicated
        in the output as well.
        """
        infractions = await self.bot.api_client.get(
            'bot/infractions',
            params={
                'user__id': str(user.id)
            }
        )

        infraction_output = []
        if not infractions:
            infraction_output.append("No infractions")
        else:
            # Count infractions split by `type` and `active` status for this user
            infraction_types = set()
            infraction_counter = defaultdict(int)
            for infraction in infractions:
                infraction_type = infraction["type"]
                infraction_active = 'active' if infraction["active"] else 'inactive'

                infraction_types.add(infraction_type)
                infraction_counter[f"{infraction_active} {infraction_type}"] += 1

            # Format the output of the infraction counts
            for infraction_type in sorted(infraction_types):
                active_count = infraction_counter[f"active {infraction_type}"]
                total_count = active_count + infraction_counter[f"inactive {infraction_type}"]

                line = f"{infraction_type.capitalize()}s: {total_count}"
                if active_count:
                    line += f" ({active_count} active)"

                infraction_output.append(line)

        return "Infractions", "\n".join(infraction_output)

    async def user_nomination_counts(self, user: FetchedMember) -> Tuple[str, str]:
        """Gets the active and historical nomination counts for the given `member`."""
        nominations = await self.bot.api_client.get(
            'bot/nominations',
            params={
                'user__id': str(user.id)
            }
        )

        output = []

        if not nominations:
            output.append("No nominations")
        else:
            count = len(nominations)
            is_currently_nominated = any(nomination["active"] for nomination in nominations)
            nomination_noun = "nomination" if count == 1 else "nominations"

            if is_currently_nominated:
                output.append(f"This user is **currently** nominated\n({count} {nomination_noun} in total)")
            else:
                output.append(f"This user has {count} historical {nomination_noun}, but is currently not nominated.")

        return "Nominations", "\n".join(output)

    async def user_messages(self, user: FetchedMember) -> Tuple[Union[bool, str], Tuple[str, str]]:
        """
        Gets the amount of messages for `member`.

        Fetches information from the metricity database that's hosted by the site.
        If the database returns a code besides a 404, then many parts of the bot are broken including this one.
        """
        activity_output = []

        try:
            user_activity = await self.bot.api_client.get(f"bot/users/{user.id}/metricity_data")
        except ResponseCodeError as e:
            if e.status == 404:
                activity_output = "No activity"
        else:
            activity_output.append(user_activity["total_messages"] or "No messages")
            activity_output.append(user_activity["activity_blocks"] or "No activity")

            activity_output = "\n".join(
                f"{name}: {metric}" for name, metric in zip(["Messages", "Activity blocks"], activity_output)
            )

        return ("Activity", activity_output)

    def format_fields(self, mapping: Mapping[str, Any], field_width: Optional[int] = None) -> str:
        """Format a mapping to be readable to a human."""
        # sorting is technically superfluous but nice if you want to look for a specific field
        fields = sorted(mapping.items(), key=lambda item: item[0])

        if field_width is None:
            field_width = len(max(mapping.keys(), key=len))

        out = ''

        for key, val in fields:
            if isinstance(val, dict):
                # if we have dicts inside dicts we want to apply the same treatment to the inner dictionaries
                inner_width = int(field_width * 1.6)
                val = '\n' + self.format_fields(val, field_width=inner_width)

            elif isinstance(val, str):
                # split up text since it might be long
                text = textwrap.fill(val, width=100, replace_whitespace=False)

                # indent it, I guess you could do this with `wrap` and `join` but this is nicer
                val = textwrap.indent(text, ' ' * (field_width + len(': ')))

                # the first line is already indented so we `str.lstrip` it
                val = val.lstrip()

            if key == 'color':
                # makes the base 10 representation of a hex number readable to humans
                val = hex(val)

            out += '{0:>{width}}: {1}\n'.format(key, val, width=field_width)

        # remove trailing whitespace
        return out.rstrip()

    @cooldown_with_role_bypass(2, 60 * 3, BucketType.member, bypass_roles=constants.STAFF_ROLES)
    @group(invoke_without_command=True)
    @in_whitelist(channels=(constants.Channels.bot_commands,), roles=constants.STAFF_ROLES)
    async def raw(self, ctx: Context, *, message: Message, json: bool = False) -> None:
        """Shows information about the raw API response."""
        if ctx.author not in message.channel.members:
            await ctx.send(":x: You do not have permissions to see the channel this message is in.")
            return

        # I *guess* it could be deleted right as the command is invoked but I felt like it wasn't worth handling
        # doing this extra request is also much easier than trying to convert everything back into a dictionary again
        raw_data = await ctx.bot.http.get_message(message.channel.id, message.id)

        paginator = Paginator()

        def add_content(title: str, content: str) -> None:
            paginator.add_line(f'== {title} ==\n')
            # replace backticks as it breaks out of code blocks. Spaces seemed to be the most reasonable solution.
            # we hope it's not close to 2000
            paginator.add_line(content.replace('```', '`` `'))
            paginator.close_page()

        if message.content:
            add_content('Raw message', message.content)

        transformer = pprint.pformat if json else self.format_fields
        for field_name in ('embeds', 'attachments'):
            data = raw_data[field_name]

            if not data:
                continue

            total = len(data)
            for current, item in enumerate(data, start=1):
                title = f'Raw {field_name} ({current}/{total})'
                add_content(title, transformer(item))

        for page in paginator.pages:
            await ctx.send(page)

    @raw.command()
    async def json(self, ctx: Context, message: Message) -> None:
        """Shows information about the raw API response in a copy-pasteable Python format."""
        await ctx.invoke(self.raw, message=message, json=True)


def setup(bot: Bot) -> None:
    """Load the Information cog."""
    bot.add_cog(Information(bot))<|MERGE_RESOLUTION|>--- conflicted
+++ resolved
@@ -6,12 +6,8 @@
 from string import Template
 from typing import Any, Mapping, Optional, Tuple, Union
 
-<<<<<<< HEAD
 import fuzzywuzzy
-from discord import ChannelType, Colour, Embed, Guild, Member, Message, Role, Status, utils
-=======
-from discord import ChannelType, Colour, Embed, Guild, Message, Role, Status, utils
->>>>>>> 8b1276a0
+from discord import ChannelType, Colour, Embed, Guild, Message, Role, Status
 from discord.abc import GuildChannel
 from discord.ext.commands import BucketType, Cog, Context, Paginator, command, group, has_any_role
 
